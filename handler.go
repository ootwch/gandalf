package gandalf

import (
	"encoding/json"
	"errors"
	"fmt"
	"io"
	"io/ioutil"
	"labix.org/v2/mgo/bson"
	"net/http"
	"reflect"
)

func GrantAccess(w http.ResponseWriter, r *http.Request) {
    repo := repository{Name: r.URL.Query().Get(":name")}
    c := session.DB("gandalf").C("repository")
    c.Find(bson.M{"_id": repo.Name}).One(&repo)
    req := map[string][]string{}
    err := parseBody(r.Body, &req)
    if err != nil {
        http.Error(w, err.Error(), http.StatusInternalServerError)
        return
    }
    users := req["users"]
    repo.Users = append(repo.Users, users...)
    err = c.Update(bson.M{"_id": repo.Name}, &repo)
    if err != nil {
        http.Error(w, err.Error(), http.StatusInternalServerError)
        return
    }
}

func AddKey(w http.ResponseWriter, r *http.Request) {
	u := user{Name: r.URL.Query().Get(":name")}
	c := session.DB("gandalf").C("user")
	err := c.Find(bson.M{"_id": u.Name}).One(&u)
	if err != nil {
		http.Error(w, "User not found", http.StatusNotFound)
		return
	}
	params := map[string]string{}
	err = parseBody(r.Body, &params)
	if err != nil {
		http.Error(w, err.Error(), http.StatusInternalServerError)
		return
	}
<<<<<<< HEAD
	u.Keys = append(u.Keys, params["key"])
=======
	if params["key"] == "" {
		http.Error(w, "Its need a key", http.StatusBadRequest)
		return
	}
	u.Key = append(u.Key, params["key"])
>>>>>>> d545eaf0
	err = c.Update(bson.M{"_id": u.Name}, u)
	if err != nil {
		http.Error(w, err.Error(), http.StatusInternalServerError)
		return
	}
	fmt.Fprintf(w, "Key \"%s\" successfuly created", params["key"])
}

func CreateUser(w http.ResponseWriter, r *http.Request) {
	var u user
	err := parseBody(r.Body, &u)
	if err != nil {
		http.Error(w, err.Error(), http.StatusBadRequest)
		return
	}
	if u.Name == "" {
		http.Error(w, "User needs a name", http.StatusBadRequest)
		return
	}
	c := session.DB("gandalf").C("user")
	err = c.Insert(&u)
	if err != nil {
		http.Error(w, err.Error(), http.StatusInternalServerError)
		return
	}
	fmt.Fprintf(w, "User %s successfuly created", u.Name)
}

func CreateRepository(w http.ResponseWriter, r *http.Request) {
	var p repository
	err := parseBody(r.Body, &p)
	if err != nil {
		http.Error(w, err.Error(), http.StatusBadRequest)
		return
	}
	if p.Name == "" {
		http.Error(w, "Repository needs a name", http.StatusBadRequest)
		return
	}
	if len(p.Users) == 0 {
		http.Error(w, "Repository needs a user", http.StatusBadRequest)
		return
	}
	c := session.DB("gandalf").C("repository")
	err = c.Insert(&p)
	if err != nil {
		http.Error(w, err.Error(), http.StatusInternalServerError)
		return
	}
	fmt.Fprintf(w, "Repository %s successfuly created", p.Name)
}

func parseBody(body io.ReadCloser, result interface{}) error {
	if reflect.ValueOf(result).Kind() == reflect.Struct {
		return errors.New("parseBody function cannot deal with struct. Use pointer")
	}
	b, err := ioutil.ReadAll(body)
	if err != nil {
		return err
	}
	err = json.Unmarshal(b, &result)
	if err != nil {
		e := fmt.Sprintf("Could not parse json: %s", err.Error())
		return errors.New(e)
	}
	return nil
}<|MERGE_RESOLUTION|>--- conflicted
+++ resolved
@@ -44,15 +44,11 @@
 		http.Error(w, err.Error(), http.StatusInternalServerError)
 		return
 	}
-<<<<<<< HEAD
-	u.Keys = append(u.Keys, params["key"])
-=======
 	if params["key"] == "" {
-		http.Error(w, "Its need a key", http.StatusBadRequest)
+		http.Error(w, "A key is needed", http.StatusBadRequest)
 		return
 	}
-	u.Key = append(u.Key, params["key"])
->>>>>>> d545eaf0
+	u.Keys = append(u.Keys, params["key"])
 	err = c.Update(bson.M{"_id": u.Name}, u)
 	if err != nil {
 		http.Error(w, err.Error(), http.StatusInternalServerError)
