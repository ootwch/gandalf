--- conflicted
+++ resolved
@@ -47,7 +47,6 @@
 	return r.ResultContents, nil
 }
 
-<<<<<<< HEAD
 func CreateTestRepository(tmp_path string, repo string, file string, content string) (func(), error) {
 	testPath := path.Join(tmp_path, repo+".git")
 	cleanup := func() {
@@ -57,13 +56,13 @@
 	if err != nil {
 		return cleanup, err
 	}
-	out, err := exec.Command("mkdir", "-p", testPath).Output()
+	_, err = exec.Command("mkdir", "-p", testPath).Output()
 	if err != nil {
 		return cleanup, err
 	}
 	cmd := exec.Command(gitPath, "init")
 	cmd.Dir = testPath
-	out, err = cmd.Output()
+	_, err = cmd.Output()
 	if err != nil {
 		return cleanup, err
 	}
@@ -73,27 +72,28 @@
 	}
 	cmd = exec.Command(gitPath, "add", file)
 	cmd.Dir = testPath
-	out, err = cmd.Output()
+	_, err = cmd.Output()
 	if err != nil {
 		return cleanup, err
 	}
 	cmd = exec.Command(gitPath, "config", "user.email", "much@email.com")
 	cmd.Dir = testPath
-	out, err = cmd.Output()
+	_, err = cmd.Output()
 	if err != nil {
 		return cleanup, err
 	}
 	cmd = exec.Command(gitPath, "config", "user.name", "doge")
 	cmd.Dir = testPath
-	out, err = cmd.Output()
+	_, err = cmd.Output()
 	if err != nil {
 		return cleanup, err
 	}
 	cmd = exec.Command(gitPath, "commit", "-m", content)
 	cmd.Dir = testPath
-	out, err = cmd.Output()
+	_, err = cmd.Output()
 	return cleanup, err
-=======
+}
+
 func (r *MockContentRetriever) GetTree(repo, ref, path string) ([]map[string]string, error) {
 	if r.LookPathError != nil {
 		return nil, r.LookPathError
@@ -106,5 +106,4 @@
 	r.LastRef = ref
 	r.LastPath = path
 	return r.Tree, nil
->>>>>>> 833c128d
 }