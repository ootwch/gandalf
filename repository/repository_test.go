--- conflicted
+++ resolved
@@ -538,11 +538,7 @@
 	c.Assert(string(contents), gocheck.Equals, content)
 }
 
-<<<<<<< HEAD
-func (s *S) TestGetFileContentIntegrationWhenInvalidRepo(c *gocheck.C) {
-=======
 func (s *S) TestGetFileContentWhenRefIsInvalid(c *gocheck.C) {
->>>>>>> 7df38e15
 	oldBare := bare
 	bare = "/tmp"
 	repo := "gandalf-test-repo"
@@ -554,23 +550,85 @@
 		bare = oldBare
 	}()
 	c.Assert(errCreate, gocheck.IsNil)
-<<<<<<< HEAD
-	_, err := GetFileContents("invalid-repo", "master", file)
-	expected := "Error when trying to obtain file README on ref master of repository invalid-repo (Repository does not exist)."
-	c.Assert(err.Error(), gocheck.Equals, expected)
+	_, err := GetFileContents(repo, "MuchMissing", file)
+	c.Assert(err, gocheck.ErrorMatches, "^Error when trying to obtain file README on ref MuchMissing of repository gandalf-test-repo \\(exit status 128\\)\\.$")
+}
+
+func (s *S) TestGetFileContentWhenFileIsInvalid(c *gocheck.C) {
+	oldBare := bare
+	bare = "/tmp"
+	repo := "gandalf-test-repo"
+	file := "README"
+	content := "much WOW"
+	cleanUp, errCreate := CreateTestRepository(bare, repo, file, content)
+	defer func() {
+		cleanUp()
+		bare = oldBare
+	}()
+	c.Assert(errCreate, gocheck.IsNil)
+
+	_, err := GetFileContents(repo, "master", "Such file")
+	c.Assert(err, gocheck.ErrorMatches, "^Error when trying to obtain file Such file on ref master of repository gandalf-test-repo \\(exit status 128\\)\\.$")
+}
+
+func (s *S) TestGetTreeIntegration(c *gocheck.C) {
+	oldBare := bare
+	bare = "/tmp"
+	repo := "gandalf-test-repo"
+	file := "README"
+	content := "much WOW"
+	cleanUp, errCreate := CreateTestRepository(bare, repo, file, content, []string{"such", "folder", "much", "magic"}...)
+	defer func() {
+		cleanUp()
+		bare = oldBare
+	}()
+	c.Assert(errCreate, gocheck.IsNil)
+	tree, err := GetTree(repo, "master", "much/README")
+	c.Assert(err, gocheck.IsNil)
+	c.Assert(tree[0]["path"], gocheck.Equals, "much/README")
+	c.Assert(tree[0]["rawPath"], gocheck.Equals, "much/README")
+}
+
+func (s *S) TestGetTreeIntegrationWithEscapedFileName(c *gocheck.C) {
+	oldBare := bare
+	bare = "/tmp"
+	repo := "gandalf-test-repo"
+	file := "such\tREADME"
+	content := "much WOW"
+	cleanUp, errCreate := CreateTestRepository(bare, repo, file, content, []string{"such", "folder", "much", "magic"}...)
+	defer func() {
+		cleanUp()
+		bare = oldBare
+	}()
+	c.Assert(errCreate, gocheck.IsNil)
+	tree, err := GetTree(repo, "master", "much/such\tREADME")
+	c.Assert(err, gocheck.IsNil)
+	c.Assert(tree[0]["path"], gocheck.Equals, "much/such\\tREADME")
+	c.Assert(tree[0]["rawPath"], gocheck.Equals, "\"much/such\\tREADME\"")
+}
+
+func (s *S) TestGetTreeIntegrationWithFileNameWithSpace(c *gocheck.C) {
+	oldBare := bare
+	bare = "/tmp"
+	repo := "gandalf-test-repo"
+	file := "much README"
+	content := "much WOW"
+	cleanUp, errCreate := CreateTestRepository(bare, repo, file, content, []string{"such", "folder", "much", "magic"}...)
+	defer func() {
+		cleanUp()
+		bare = oldBare
+	}()
+	c.Assert(errCreate, gocheck.IsNil)
+	tree, err := GetTree(repo, "master", "much/much README")
+	c.Assert(err, gocheck.IsNil)
+	c.Assert(tree[0]["path"], gocheck.Equals, "much/much README")
+	c.Assert(tree[0]["rawPath"], gocheck.Equals, "much/much README")
 }
 
 func (s *S) TestGetArchiveIntegrationWhenZip(c *gocheck.C) {
 	expected := make(map[string]string)
 	expected["gandalf-test-repo-master/README"] = "much WOW"
 
-=======
-	_, err := GetFileContents(repo, "MuchMissing", file)
-	c.Assert(err, gocheck.ErrorMatches, "^Error when trying to obtain file README on ref MuchMissing of repository gandalf-test-repo \\(exit status 128\\)\\.$")
-}
-
-func (s *S) TestGetFileContentWhenFileIsInvalid(c *gocheck.C) {
->>>>>>> 7df38e15
 	oldBare := bare
 	bare = "/tmp"
 	repo := "gandalf-test-repo"
@@ -582,7 +640,6 @@
 		bare = oldBare
 	}()
 	c.Assert(errCreate, gocheck.IsNil)
-<<<<<<< HEAD
 	zipContents, err := GetArchive(repo, "master", Zip)
 	reader := bytes.NewReader(zipContents)
 	zipReader, err := zip.NewReader(reader, int64(len(zipContents)))
@@ -602,29 +659,17 @@
 	expected := make(map[string]string)
 	expected["gandalf-test-repo-master/README"] = "much WOW"
 
-=======
-	_, err := GetFileContents(repo, "master", "Such file")
-	c.Assert(err, gocheck.ErrorMatches, "^Error when trying to obtain file Such file on ref master of repository gandalf-test-repo \\(exit status 128\\)\\.$")
-}
-
-func (s *S) TestGetTreeIntegration(c *gocheck.C) {
->>>>>>> 7df38e15
 	oldBare := bare
 	bare = "/tmp"
 	repo := "gandalf-test-repo"
 	file := "README"
 	content := "much WOW"
-<<<<<<< HEAD
 	cleanUp, errCreate := CreateTestRepository(bare, repo, file, content)
-=======
-	cleanUp, errCreate := CreateTestRepository(bare, repo, file, content, []string{"such", "folder", "much", "magic"}...)
->>>>>>> 7df38e15
-	defer func() {
-		cleanUp()
-		bare = oldBare
-	}()
-	c.Assert(errCreate, gocheck.IsNil)
-<<<<<<< HEAD
+	defer func() {
+		cleanUp()
+		bare = oldBare
+	}()
+	c.Assert(errCreate, gocheck.IsNil)
 	tarContents, err := GetArchive(repo, "master", Tar)
 	c.Assert(err, gocheck.IsNil)
 	reader := bytes.NewReader(tarContents)
@@ -659,27 +704,11 @@
 	file := "README"
 	content := "much WOW"
 	cleanUp, errCreate := CreateTestRepository(bare, repo, file, content)
-=======
-	tree, err := GetTree(repo, "master", "much/README")
-	c.Assert(err, gocheck.IsNil)
-	c.Assert(tree[0]["path"], gocheck.Equals, "much/README")
-	c.Assert(tree[0]["rawPath"], gocheck.Equals, "much/README")
-}
-
-func (s *S) TestGetTreeIntegrationWithEscapedFileName(c *gocheck.C) {
-	oldBare := bare
-	bare = "/tmp"
-	repo := "gandalf-test-repo"
-	file := "such\tREADME"
-	content := "much WOW"
-	cleanUp, errCreate := CreateTestRepository(bare, repo, file, content, []string{"such", "folder", "much", "magic"}...)
->>>>>>> 7df38e15
-	defer func() {
-		cleanUp()
-		bare = oldBare
-	}()
-	c.Assert(errCreate, gocheck.IsNil)
-<<<<<<< HEAD
+	defer func() {
+		cleanUp()
+		bare = oldBare
+	}()
+	c.Assert(errCreate, gocheck.IsNil)
 	zipContents, err := GetArchive(repo, "master", 99)
 	reader := bytes.NewReader(zipContents)
 	zipReader, err := zip.NewReader(reader, int64(len(zipContents)))
@@ -702,33 +731,11 @@
 	file := "README"
 	content := "much WOW"
 	cleanUp, errCreate := CreateTestRepository(bare, repo, file, content)
-=======
-	tree, err := GetTree(repo, "master", "much/such\tREADME")
-	c.Assert(err, gocheck.IsNil)
-	c.Assert(tree[0]["path"], gocheck.Equals, "much/such\\tREADME")
-	c.Assert(tree[0]["rawPath"], gocheck.Equals, "\"much/such\\tREADME\"")
-}
-
-func (s *S) TestGetTreeIntegrationWithFileNameWithSpace(c *gocheck.C) {
-	oldBare := bare
-	bare = "/tmp"
-	repo := "gandalf-test-repo"
-	file := "much README"
-	content := "much WOW"
-	cleanUp, errCreate := CreateTestRepository(bare, repo, file, content, []string{"such", "folder", "much", "magic"}...)
->>>>>>> 7df38e15
-	defer func() {
-		cleanUp()
-		bare = oldBare
-	}()
-	c.Assert(errCreate, gocheck.IsNil)
-<<<<<<< HEAD
+	defer func() {
+		cleanUp()
+		bare = oldBare
+	}()
+	c.Assert(errCreate, gocheck.IsNil)
 	_, err := GetArchive("invalid-repo", "master", Zip)
 	c.Assert(err.Error(), gocheck.Equals, "Error when trying to obtain archive for ref master of repository invalid-repo (Repository does not exist).")
-=======
-	tree, err := GetTree(repo, "master", "much/much README")
-	c.Assert(err, gocheck.IsNil)
-	c.Assert(tree[0]["path"], gocheck.Equals, "much/much README")
-	c.Assert(tree[0]["rawPath"], gocheck.Equals, "much/much README")
->>>>>>> 7df38e15
 }