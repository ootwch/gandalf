--- conflicted
+++ resolved
@@ -48,7 +48,6 @@
 		}
 	}
 	if !*dry {
-<<<<<<< HEAD
 		bareLocation, err := config.GetString("git:bare:location")
 		if err != nil {
 			panic("You should configure a git:bare:location for gandalf.")
@@ -56,8 +55,5 @@
 		log.Printf("Repository location: %s\n", bareLocation)
 		log.Printf("gandalf-webserver %s listening on %s\n", version, bind)
 		log.Fatal(http.ListenAndServe(bind, router))
-=======
-		log.Fatal(http.ListenAndServe(bind, n))
->>>>>>> accc5c70
 	}
 }